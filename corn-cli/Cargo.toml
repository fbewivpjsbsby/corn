--- conflicted
+++ resolved
@@ -8,11 +8,7 @@
 keywords = ["configuration", "language", "pest", "peg", "cli"]
 
 [dependencies]
-<<<<<<< HEAD
-libcorn = { version = "0.6.1", path = "../libcorn" }
-=======
-libcorn = { version = "0.7.0", path = "../libcorn" }
->>>>>>> 047d1d3f
+libcorn = { version = "0.7.1", path = "../libcorn" }
 clap = { version = "4.0.15", features = ["derive"] }
 colored = "2.0.0"
 serde = { version = "1.0.133", features = ["derive"] }
